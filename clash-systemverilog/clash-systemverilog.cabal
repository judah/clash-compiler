--- conflicted
+++ resolved
@@ -1,9 +1,5 @@
 Name:                 clash-systemverilog
-<<<<<<< HEAD
 Version:              0.7
-=======
-Version:              0.6.10
->>>>>>> ab5930a8
 Synopsis:             CAES Language for Synchronous Hardware - SystemVerilog backend
 Description:
   CλaSH (pronounced ‘clash’) is a functional hardware description language that
